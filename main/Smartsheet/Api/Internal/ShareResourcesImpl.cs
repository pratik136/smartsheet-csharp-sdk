﻿//    #[license]
//    SmartsheetClient SDK for C#
//    %%
//    Copyright (C) 2014 SmartsheetClient
//    %%
//    Licensed under the Apache License, Version 2.0 (the "License");
//    you may not use this file except in compliance with the License.
//    You may obtain a copy of the License at
//        
//            http://www.apache.org/licenses/LICENSE-2.0
//        
//    Unless required by applicable law or agreed To in writing, software
//    distributed under the License is distributed on an "AS IS" BASIS,
//    WITHOUT WARRANTIES OR CONDITIONS OF ANY KIND, either express or implied.
//    See the License for the specific language governing permissions and
//    limitations under the License.
//    %[license]

using System.Collections.Generic;

namespace Smartsheet.Api.Internal
{
	using Smartsheet.Api.Models;
	using System.Text;
	using MultiShare = Api.Models.MultiShare;
	using Share = Api.Models.Share;
	using Smartsheet.Api.Internal.Util;

	/// <summary>
	/// This is the implementation of the ShareResources.
	/// 
	/// Thread Safety: This class is thread safe because it is immutable and its base class is thread safe.
	/// </summary>
	public class ShareResourcesImpl : AbstractAssociatedResources, ShareResources
	{

		/// <summary>
		/// Constructor.
		/// 
		/// Exceptions: - IllegalArgumentException : if any argument is null or empty string
		/// </summary>
		/// <param name="smartsheet"> the Smartsheet </param>
		/// <param name="masterResourceType"> the master resource Type (e.g. "sheets", "workspaces", "reports") </param>
		public ShareResourcesImpl(SmartsheetImpl smartsheet, string masterResourceType)
			: base(smartsheet, masterResourceType)
		{
		}

		/// <summary>
		/// <para>List shares of a given object.</para>
		/// <para>It mirrors To the following Smartsheet REST API method:<br />
		/// GET /workspaces/{workspaceId}/shares <br />
		/// GET /sheets/{sheetId}/shares <br />
		/// GET /sights/{sightId}/shares <br />
		/// GET /reports/{reportId}/shares</para>
		/// </summary>
		/// <param name="objectId"> the object Id </param>
		/// <param name="paging"> the pagination request </param>
		/// <param name="includeWorkspaceShares">include Workspace shares in enumeration</param>
		/// <returns> the list of Share objects (note that an empty list will be returned if there is none). </returns>
		/// <exception cref="System.InvalidOperationException"> if any argument is null or empty string </exception>
		/// <exception cref="InvalidRequestException"> if there is any problem with the REST API request </exception>
		/// <exception cref="AuthorizationException"> if there is any problem with  the REST API authorization (access token) </exception>
		/// <exception cref="ResourceNotFoundException"> if the resource cannot be found </exception>
		/// <exception cref="ServiceUnavailableException"> if the REST API service is not available (possibly due To rate limiting) </exception>
		/// <exception cref="SmartsheetException"> if there is any other error during the operation </exception>
		public virtual PaginatedResult<Share> ListShares(long objectId, PaginationParameters paging, bool includeWorkspaceShares=false)
		{
			IDictionary<string, string> parameters = new Dictionary<string, string>();
			if (paging != null)
			{
				parameters = paging.toDictionary();
			}
			if (includeWorkspaceShares == true)
			{
				parameters.Add("include", "workspaceShares");
			}

			return this.ListResourcesWithWrapper<Share>(MasterResourceType + "/" + objectId + "/shares" + QueryUtil.GenerateUrl(null, parameters));
		}

        /// <summary>
		/// <para>List shares of a given object.</para>
		/// <para>It mirrors To the following Smartsheet REST API method:<br />
<<<<<<< HEAD
		/// GET /workspaces/{workspaceId}/shares/{shareId}<br />
		/// GET /sheets/{sheetId}/shares/{shareId}<br />
		/// GET /sights/{sightId}/shares/{shareId}<br />
		/// GET /reports/{reportId}/shares/{shareId}</para>
=======
		/// GET /workspaces/{workspaceId}/shares <br />
		/// GET /sheets/{sheetId}/shares <br />
		/// GET /reports/{reportId}/shares</para>
>>>>>>> cc82f06c
		/// </summary>
		/// <param name="objectId"> the object Id </param>
		/// <param name="paging"> the pagination request </param>
        /// <param name="shareScope"> when specified with a value of <see cref="ShareScope.Worksapce"/>, the response will contain both item-level shares (scope=‘ITEM’) and workspace-level shares (scope='WORKSPACE’). </param>
		/// <returns> the list of Share objects (note that an empty list will be returned if there is none). </returns>
		/// <exception cref="System.InvalidOperationException"> if any argument is null or empty string </exception>
		/// <exception cref="InvalidRequestException"> if there is any problem with the REST API request </exception>
		/// <exception cref="AuthorizationException"> if there is any problem with  the REST API authorization (access token) </exception>
		/// <exception cref="ResourceNotFoundException"> if the resource cannot be found </exception>
		/// <exception cref="ServiceUnavailableException"> if the REST API service is not available (possibly due To rate limiting) </exception>
		/// <exception cref="SmartsheetException"> if there is any other error during the operation </exception>
		public virtual PaginatedResult<Share> ListShares(long objectId, PaginationParameters paging, ShareScope shareScope)
        {
            var url = MasterResourceType + "/" + objectId + "/shares";
            if (ShareScope.Workspace.Equals(shareScope))
            {
                url = url + "?include=workspaceShares";
            }
            return this.ListResourcesWithWrapper<Share>(url);
        }

        /// <summary>
        /// <para>Get a Share.</para>
        /// <para>It mirrors To the following Smartsheet REST API method:<br />
        /// GET /workspaces/{workspaceId}/shares/{shareId}<br />
        /// GET /sheets/{sheetId}/shares/{shareId}<br />
        /// GET /reports/{reportId}/shares/{shareId}</para>
        /// </summary>
        /// <param name="objectId"> the ID of the object To share </param>
        /// <param name="shareId"> the ID of the share instance </param>
        /// <returns> the share (note that if there is no such resource, this method will throw ResourceNotFoundException
        /// rather than returning null). </returns>
        /// <exception cref="System.InvalidOperationException"> if any argument is null or empty string </exception>
        /// <exception cref="InvalidRequestException"> if there is any problem with the REST API request </exception>
        /// <exception cref="AuthorizationException"> if there is any problem with  the REST API authorization (access token) </exception>
        /// <exception cref="ResourceNotFoundException"> if the resource cannot be found </exception>
        /// <exception cref="ServiceUnavailableException"> if the REST API service is not available (possibly due To rate limiting) </exception>
        /// <exception cref="SmartsheetException"> if there is any other error during the operation </exception>
        public virtual Share GetShare(long objectId, string shareId)
		{
			return this.GetResource<Share>(MasterResourceType + "/" + objectId + "/shares/" + shareId, typeof(Share));
		}


		/// <summary>
		/// <para>Shares a Sheet with the specified Users and Groups.</para>
		/// 
		/// <para>It mirrors To the following Smartsheet REST API method:<br />
		/// POST /workspaces/{workspaceId}/shares<br />
		/// POST /sheets/{sheetId}/shares<br />
		/// POST /sights/{sightsId}/shares<br />
		/// POST /reports/{reportId}/shares</para>
		/// </summary>
		/// <param name="objectId"> the Id of the object </param>
		/// <param name="shares"> the share objects </param>
		/// <param name="sendEmail">(optional): Either true or false to indicate whether or not
		/// to notify the user by email. Default is false.</param>
		/// <returns> the created share </returns>
		/// <exception cref="System.InvalidOperationException"> if any argument is null or empty string </exception>
		/// <exception cref="InvalidRequestException"> if there is any problem with the REST API request </exception>
		/// <exception cref="AuthorizationException"> if there is any problem with  the REST API authorization (access token) </exception>
		/// <exception cref="ResourceNotFoundException"> if the resource cannot be found </exception>
		/// <exception cref="ServiceUnavailableException"> if the REST API service is not available (possibly due To rate limiting) </exception>
		/// <exception cref="SmartsheetException"> if there is any other error during the operation </exception>
		public virtual IList<Share> ShareTo(long objectId, IEnumerable<Share> shares, bool? sendEmail)
		{
			StringBuilder path = new StringBuilder(MasterResourceType + "/" + objectId + "/shares");
			if (sendEmail != null)
			{
				path.Append("?sendEmail=" + sendEmail.ToString().ToLower());
			}
			return this.PostAndReceiveList<IEnumerable<Share>, Share>(path.ToString(), shares, typeof(Share));
		}


		/// <summary>
		/// <para>Updates the access level of a User or Group for the specified Object.</para>
		/// <para>It mirrors To the following Smartsheet REST API method:<br />
		/// PUT /workspaces/{workspaceId}/shares/{shareId}<br />
		/// PUT /sheets/{sheetId}/shares/{shareId}<br />
		/// PUT /sights/{sightId}/shares/{shareId}<br />
		/// PUT /reports/{reportId}/shares/{shareId}</para>
		/// </summary>
		/// <param name="objectId"> the ID of the object To share </param>
		/// <param name="share"> the share </param>
		/// <returns> the updated share (note that if there is no such resource, this method will throw
		///  ResourceNotFoundException rather than returning null). </returns>
		/// <exception cref="System.InvalidOperationException"> if any argument is null or empty string </exception>
		/// <exception cref="InvalidRequestException"> if there is any problem with the REST API request </exception>
		/// <exception cref="AuthorizationException"> if there is any problem with  the REST API authorization (access token) </exception>
		/// <exception cref="ResourceNotFoundException"> if the resource cannot be found </exception>
		/// <exception cref="ServiceUnavailableException"> if the REST API service is not available (possibly due To rate limiting) </exception>
		/// <exception cref="SmartsheetException"> if there is any other error during the operation </exception>
		public virtual Share UpdateShare(long objectId, Share share)
		{
			return this.UpdateResource<Share>(MasterResourceType + "/" + objectId + "/shares/" + share.Id, typeof(Share), share);
		}

		/// <summary>
		/// <para>Delete a share.</para>
		/// <para>It mirrors To the following Smartsheet REST API method:<br />
		/// DELETE /workspaces/{workspaceId}/shares/{shareId}<br />
		/// DELETE /sheets/{sheetId}/shares/{shareId}<br />
		/// DELETE /sight/{sightId}/shares/{shareId}<br />
		/// DELETE /reports/{reportId}/shares/{shareId}</para>
		/// </summary>
		/// <param name="objectId"> the ID of the object To share </param>
		/// <param name="shareId"> the ID of the user To whome the object is shared </param>
		/// <exception cref="System.InvalidOperationException"> if any argument is null or empty string </exception>
		/// <exception cref="InvalidRequestException"> if there is any problem with the REST API request </exception>
		/// <exception cref="AuthorizationException"> if there is any problem with  the REST API authorization (access token) </exception>
		/// <exception cref="ResourceNotFoundException"> if the resource cannot be found </exception>
		/// <exception cref="ServiceUnavailableException"> if the REST API service is not available (possibly due To rate limiting) </exception>
		/// <exception cref="SmartsheetException"> if there is any other error during the operation </exception>
		public virtual void DeleteShare(long objectId, string shareId)
		{
			this.DeleteResource<Share>(MasterResourceType + "/" + objectId + "/shares/" + shareId, typeof(Share));
		}
	}

}<|MERGE_RESOLUTION|>--- conflicted
+++ resolved
@@ -56,46 +56,7 @@
 		/// </summary>
 		/// <param name="objectId"> the object Id </param>
 		/// <param name="paging"> the pagination request </param>
-		/// <param name="includeWorkspaceShares">include Workspace shares in enumeration</param>
-		/// <returns> the list of Share objects (note that an empty list will be returned if there is none). </returns>
-		/// <exception cref="System.InvalidOperationException"> if any argument is null or empty string </exception>
-		/// <exception cref="InvalidRequestException"> if there is any problem with the REST API request </exception>
-		/// <exception cref="AuthorizationException"> if there is any problem with  the REST API authorization (access token) </exception>
-		/// <exception cref="ResourceNotFoundException"> if the resource cannot be found </exception>
-		/// <exception cref="ServiceUnavailableException"> if the REST API service is not available (possibly due To rate limiting) </exception>
-		/// <exception cref="SmartsheetException"> if there is any other error during the operation </exception>
-		public virtual PaginatedResult<Share> ListShares(long objectId, PaginationParameters paging, bool includeWorkspaceShares=false)
-		{
-			IDictionary<string, string> parameters = new Dictionary<string, string>();
-			if (paging != null)
-			{
-				parameters = paging.toDictionary();
-			}
-			if (includeWorkspaceShares == true)
-			{
-				parameters.Add("include", "workspaceShares");
-			}
-
-			return this.ListResourcesWithWrapper<Share>(MasterResourceType + "/" + objectId + "/shares" + QueryUtil.GenerateUrl(null, parameters));
-		}
-
-        /// <summary>
-		/// <para>List shares of a given object.</para>
-		/// <para>It mirrors To the following Smartsheet REST API method:<br />
-<<<<<<< HEAD
-		/// GET /workspaces/{workspaceId}/shares/{shareId}<br />
-		/// GET /sheets/{sheetId}/shares/{shareId}<br />
-		/// GET /sights/{sightId}/shares/{shareId}<br />
-		/// GET /reports/{reportId}/shares/{shareId}</para>
-=======
-		/// GET /workspaces/{workspaceId}/shares <br />
-		/// GET /sheets/{sheetId}/shares <br />
-		/// GET /reports/{reportId}/shares</para>
->>>>>>> cc82f06c
-		/// </summary>
-		/// <param name="objectId"> the object Id </param>
-		/// <param name="paging"> the pagination request </param>
-        /// <param name="shareScope"> when specified with a value of <see cref="ShareScope.Worksapce"/>, the response will contain both item-level shares (scope=‘ITEM’) and workspace-level shares (scope='WORKSPACE’). </param>
+		/// <param name="shareScope"> when specified with a value of <see cref="ShareScope.Worksapce"/>, the response will contain both item-level shares (scope=‘ITEM’) and workspace-level shares (scope='WORKSPACE’). </param>
 		/// <returns> the list of Share objects (note that an empty list will be returned if there is none). </returns>
 		/// <exception cref="System.InvalidOperationException"> if any argument is null or empty string </exception>
 		/// <exception cref="InvalidRequestException"> if there is any problem with the REST API request </exception>
@@ -104,33 +65,40 @@
 		/// <exception cref="ServiceUnavailableException"> if the REST API service is not available (possibly due To rate limiting) </exception>
 		/// <exception cref="SmartsheetException"> if there is any other error during the operation </exception>
 		public virtual PaginatedResult<Share> ListShares(long objectId, PaginationParameters paging, ShareScope shareScope)
-        {
-            var url = MasterResourceType + "/" + objectId + "/shares";
-            if (ShareScope.Workspace.Equals(shareScope))
-            {
-                url = url + "?include=workspaceShares";
-            }
-            return this.ListResourcesWithWrapper<Share>(url);
-        }
+		{
+			IDictionary<string, string> parameters = new Dictionary<string, string>();
+			if (paging != null)
+			{
+				parameters = paging.toDictionary();
+			}
+			if (ShareScope.Workspace.Equals(shareScope))
+			{
+				parameters.Add("include", "workspaceShares");
+			}
 
-        /// <summary>
-        /// <para>Get a Share.</para>
-        /// <para>It mirrors To the following Smartsheet REST API method:<br />
-        /// GET /workspaces/{workspaceId}/shares/{shareId}<br />
-        /// GET /sheets/{sheetId}/shares/{shareId}<br />
-        /// GET /reports/{reportId}/shares/{shareId}</para>
-        /// </summary>
-        /// <param name="objectId"> the ID of the object To share </param>
-        /// <param name="shareId"> the ID of the share instance </param>
-        /// <returns> the share (note that if there is no such resource, this method will throw ResourceNotFoundException
-        /// rather than returning null). </returns>
-        /// <exception cref="System.InvalidOperationException"> if any argument is null or empty string </exception>
-        /// <exception cref="InvalidRequestException"> if there is any problem with the REST API request </exception>
-        /// <exception cref="AuthorizationException"> if there is any problem with  the REST API authorization (access token) </exception>
-        /// <exception cref="ResourceNotFoundException"> if the resource cannot be found </exception>
-        /// <exception cref="ServiceUnavailableException"> if the REST API service is not available (possibly due To rate limiting) </exception>
-        /// <exception cref="SmartsheetException"> if there is any other error during the operation </exception>
-        public virtual Share GetShare(long objectId, string shareId)
+			return this.ListResourcesWithWrapper<Share>(MasterResourceType + "/" + objectId + "/shares" + QueryUtil.GenerateUrl(null, parameters));
+		}
+
+
+		/// <summary>
+		/// <para>Get a Share.</para>
+		/// <para>It mirrors To the following Smartsheet REST API method:<br />
+		/// GET /workspaces/{workspaceId}/shares/{shareId}<br />
+		/// GET /sheets/{sheetId}/shares/{shareId}<br />
+		/// GET /sights/{sightId}/shares/{shareId}<br />
+		/// GET /reports/{reportId}/shares/{shareId}</para>
+		/// </summary>
+		/// <param name="objectId"> the ID of the object To share </param>
+		/// <param name="shareId"> the ID of the share instance </param>
+		/// <returns> the share (note that if there is no such resource, this method will throw ResourceNotFoundException
+		/// rather than returning null). </returns>
+		/// <exception cref="System.InvalidOperationException"> if any argument is null or empty string </exception>
+		/// <exception cref="InvalidRequestException"> if there is any problem with the REST API request </exception>
+		/// <exception cref="AuthorizationException"> if there is any problem with  the REST API authorization (access token) </exception>
+		/// <exception cref="ResourceNotFoundException"> if the resource cannot be found </exception>
+		/// <exception cref="ServiceUnavailableException"> if the REST API service is not available (possibly due To rate limiting) </exception>
+		/// <exception cref="SmartsheetException"> if there is any other error during the operation </exception>
+		public virtual Share GetShare(long objectId, string shareId)
 		{
 			return this.GetResource<Share>(MasterResourceType + "/" + objectId + "/shares/" + shareId, typeof(Share));
 		}
