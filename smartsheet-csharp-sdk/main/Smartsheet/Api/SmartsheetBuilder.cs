﻿//    #[license]
//    SmartsheetClient SDK for C#
//    %%
//    Copyright (C) 2014 SmartsheetClient
//    %%
//    Licensed under the Apache License, Version 2.0 (the "License");
//    you may not use this file except in compliance with the License.
//    You may obtain a copy of the License at
//        
//            http://www.apache.org/licenses/LICENSE-2.0
//        
//    Unless required by applicable law or agreed to in writing, software
//    distributed under the License is distributed on an "AS IS" BASIS,
//    WITHOUT WARRANTIES OR CONDITIONS OF ANY KIND, either express or implied.
//    See the License for the specific language governing permissions and
//    limitations under the License.
//    %[license]

namespace Smartsheet.Api
{
    using NLog;
    using System;
    using SmartsheetImpl = Api.Internal.SmartsheetImpl;
    using DefaultHttpClient = Api.Internal.Http.DefaultHttpClient;
    using HttpClient = Api.Internal.Http.HttpClient;
    using JsonNetSerializer = Api.Internal.Json.JsonNetSerializer;
    using JsonSerializer = Api.Internal.Json.JsonSerializer;

    /// <summary>
    /// <para>A convenience class to help create a <seealso cref="SmartsheetClient"/> instance with the appropriate fields.</para>
    /// 
    /// <para>Thread Safety: This class is not thread safe since it's mutable, one builder instance is NOT expected to be used in
    /// multiple threads.</para>
    /// </summary>
    public class SmartsheetBuilder
    {
        /// <summary>
        /// <para>Represents the HttpClient.</para>
        /// 
        /// <para>It can be set using corresponding setter.</para>
        /// </summary>
        private HttpClient httpClient;

        /// <summary>
        /// <para>Represents the JsonSerializer.</para>
        /// 
        /// <para>It can be set using corresponding setter.</para>
        /// </summary>
        private JsonSerializer jsonSerializer;

        /// <summary>
        /// <para>Represents the base URI.</para>
        /// 
        /// <para>It can be set using corresponding setter.</para>
        /// </summary>
        private string baseURI;

        /// <summary>
        /// <para>Represents the access token.</para>
        /// 
        /// <para>It can be set using corresponding setter.</para>
        /// </summary>
        private string accessToken;

        /// <summary>
        /// <para>Represents the max retry timeout period.</para>
        /// 
        /// <para>It can be set using corresponding setter.</para>
        /// </summary>
        private long? maxRetryTimeout;

        /// <summary>
        /// <para>Represents the assumed user.</para>
        /// 
        /// <para>It can be set using corresponding setter.</para>
        /// </summary>
        private string assumedUser;

        /// <summary>
        /// <para>Represents the Smartsheet change agent.</para>
        /// 
        /// <para>It can be set using corresponding setter.</para>
        /// </summary>
        private string changeAgent;

        /// <summary>
        /// Optional setting to re-enable the JSON serializers string to C# DateTime conversion
        /// </summary>
        private bool dateTimeFixOptOut = false;

        /// <summary>
        /// <para>Represents the default base URI of the Smartsheet REST API.</para>
        /// 
        /// <para>It is a constant with Value "https://api.smartsheet.com/2.0".</para>
        /// </summary>
        public const string DEFAULT_BASE_URI = "https://api.smartsheet.com/2.0/";

        /// <summary>
        /// <para>Represents the base URI of the Smartsheetgov REST API.</para>
        /// 
        /// <para>It is a constant with Value "https://api.smartsheetgov.com/2.0".</para>
        /// </summary>
        public const string GOV_BASE_URI = "https://api.smartsheetgov.com/2.0/";

        /// <summary>
        /// <para>Represents the environment variable for locating the Smartsheet API access token.</para>
        /// 
        /// <para>It is a constant with Value "SMARTSHEET_ACCESS_TOKEN".</para>
        /// </summary>
        public const string SMARTSHEET_ACCESS_TOKEN = "SMARTSHEET_ACCESS_TOKEN";

        /// <summary>
        /// Constructor.
        /// </summary>
        public SmartsheetBuilder()
        {
        }

        /// <summary>
        /// <para>Set the HttpClient.</para>
        /// </summary>
        /// <param name="httpClient"> the http client </param>
        /// <returns> the SmartsheetClient builder </returns>
        public SmartsheetBuilder SetHttpClient(HttpClient httpClient)
        {
            this.httpClient = httpClient;
            return this;
        }

        /// <summary>
        /// <para>Set the JsonSerializer.</para>
        /// </summary>
        /// <param name="jsonSerializer"> the JsonSerializer </param>
        /// <returns> the SmartsheetBuilder </returns>
        public SmartsheetBuilder SetJsonSerializer(JsonSerializer jsonSerializer)
        {
            this.jsonSerializer = jsonSerializer;
            return this;
        }

        /// <summary>
        /// <para>Set the base URI.</para>
        /// </summary>
        /// <param name="baseURI"> the base uri </param>
        /// <returns> the SmartsheetClient builder </returns>
        public SmartsheetBuilder SetBaseURI(string baseURI)
        {
            this.baseURI = baseURI;
            return this;
        }

        /// <summary>
        /// <para>Set the access token.</para>
        /// </summary>
        /// <param name="accessToken"> the access token </param>
        /// <returns> the SmartsheetClient builder </returns>
        public SmartsheetBuilder SetAccessToken(string accessToken)
        {
            this.accessToken = accessToken;
            return this;
        }

        /// <summary>
        /// <para>Set the assumed user.</para>
        /// </summary>
        /// <param name="assumedUser"> the assumed user </param>
        /// <returns> the SmartsheetClient builder </returns>
        public SmartsheetBuilder SetAssumedUser(string assumedUser)
        {
            this.assumedUser = assumedUser;
            return this;
        }

        /// <summary>
        /// <para>Set the Smartsheet change agent.</para>
        /// </summary>
        /// <param name="changeAgent"> the change agent </param>
        /// <returns> the SmartsheetClient builder </returns>
        public SmartsheetBuilder SetChangeAgent(string changeAgent)
        {
            this.changeAgent = changeAgent;
            return this;
        }

        /// <summary>
        /// Create a DefaultCalcBackoff with a max elapsed timeout specified by the user. This interface 
        /// is only valid when the DefaultHttpClient is used.
        /// </summary>
        /// <param name="maxRetryTimeout"></param>
        /// <returns></returns>
        public SmartsheetBuilder SetMaxRetryTimeout(long maxRetryTimeout)
        {
            this.maxRetryTimeout = maxRetryTimeout;
            return this;
        }

        /// <summary>
        /// Set optional flag to re-enable JSON deserializers conversion from string to C# DateTime
        /// </summary>
        /// <param name="dateTimeFixOptOut"></param>
        /// <returns></returns>
        public SmartsheetBuilder SetDateTimeFixOptOut(bool dateTimeFixOptOut)
        {
            this.dateTimeFixOptOut = dateTimeFixOptOut;
            return this;
        }

        /// <summary>
        /// <para>Gets the http client.</para>
        /// </summary>
        /// <returns> the http client </returns>
        public HttpClient HttpClient
        {
            get { return httpClient; }
        }

        /// <summary>
        /// <para>Gets the Json serializer.</para>
        /// </summary>
        /// <returns> the Json serializer </returns>
        public JsonSerializer JsonSerializer
        {
            get { return jsonSerializer; }
        }

        /// <summary>
        /// <para>Gets the base uri.</para>
        /// </summary>
        /// <returns> the base uri </returns>
        public string BaseURI
        {
            get { return baseURI; }
        }

        /// <summary>
        /// <para>Gets the access token.</para>
        /// </summary>
        /// <returns> the access token </returns>
        public string AccessToken
        {
            get { return accessToken; }
        }

        /// <summary>
        /// <para>Gets the assumed user.</para>
        /// </summary>
        /// <returns> the assumed user </returns>
        public string AssumedUser
        {
            get { return assumedUser; }
        }

        /// <summary>
        /// <para>Gets the default base uri.</para>
        /// </summary>
        /// <returns> the default base uri </returns>
        public static string DefaultBaseUri
        {
            get { return DEFAULT_BASE_URI; }
        }

        /// <summary>
        /// <para>Build the SmartsheetClient instance.</para>
        /// </summary>
        /// <returns> the SmartsheetClient instance </returns>
        public SmartsheetClient Build()
        {
            if (baseURI == null)
            {
                baseURI = DEFAULT_BASE_URI;
            }

            if (accessToken == null)
            {
<<<<<<< HEAD
                accessToken = Environment.GetEnvironmentVariable("SMARTSHEET_ACCESS_TOKEN", EnvironmentVariableTarget.Process) ??
                    Environment.GetEnvironmentVariable("SMARTSHEET_ACCESS_TOKEN", EnvironmentVariableTarget.User) ??
                    Environment.GetEnvironmentVariable("SMARTSHEET_ACCESS_TOKEN", EnvironmentVariableTarget.Machine);
=======
                accessToken = Environment.GetEnvironmentVariable(SMARTSHEET_ACCESS_TOKEN, EnvironmentVariableTarget.Process) ??
                    Environment.GetEnvironmentVariable(SMARTSHEET_ACCESS_TOKEN, EnvironmentVariableTarget.User) ??
                    Environment.GetEnvironmentVariable(SMARTSHEET_ACCESS_TOKEN, EnvironmentVariableTarget.Machine);
>>>>>>> dc324c34
            }

            SmartsheetImpl smartsheet = new SmartsheetImpl(baseURI, accessToken, httpClient, jsonSerializer, dateTimeFixOptOut);

            if (changeAgent != null)
            {
                smartsheet.ChangeAgent = changeAgent;
            }

            if (assumedUser != null)
            {
                smartsheet.AssumedUser = assumedUser;
            }

            if (maxRetryTimeout != null)
            {
                smartsheet.MaxRetryTimeout = maxRetryTimeout.Value;
            }

            return smartsheet;
        }
    }

}<|MERGE_RESOLUTION|>--- conflicted
+++ resolved
@@ -272,15 +272,9 @@
 
             if (accessToken == null)
             {
-<<<<<<< HEAD
-                accessToken = Environment.GetEnvironmentVariable("SMARTSHEET_ACCESS_TOKEN", EnvironmentVariableTarget.Process) ??
-                    Environment.GetEnvironmentVariable("SMARTSHEET_ACCESS_TOKEN", EnvironmentVariableTarget.User) ??
-                    Environment.GetEnvironmentVariable("SMARTSHEET_ACCESS_TOKEN", EnvironmentVariableTarget.Machine);
-=======
                 accessToken = Environment.GetEnvironmentVariable(SMARTSHEET_ACCESS_TOKEN, EnvironmentVariableTarget.Process) ??
                     Environment.GetEnvironmentVariable(SMARTSHEET_ACCESS_TOKEN, EnvironmentVariableTarget.User) ??
                     Environment.GetEnvironmentVariable(SMARTSHEET_ACCESS_TOKEN, EnvironmentVariableTarget.Machine);
->>>>>>> dc324c34
             }
 
             SmartsheetImpl smartsheet = new SmartsheetImpl(baseURI, accessToken, httpClient, jsonSerializer, dateTimeFixOptOut);
