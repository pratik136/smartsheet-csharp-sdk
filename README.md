--- conflicted
+++ resolved
@@ -106,18 +106,16 @@
 
 Each specific release is available for download via [Github](https://github.com/smartsheet-platform/smartsheet-csharp-sdk/tags) or the [NuGet repository](https://www.nuget.org/packages/smartsheet-csharp-sdk/).
 
-<<<<<<< HEAD
 <!--
-**1.0.2
+**1.0.3
 * Updated web documentation to use Visual Studio 2013 format and include searching.
 * 
 -->
-=======
+
 **1.0.2 (Apr 17, 2014)**
 * Fixed issue with post requests where content body was not handled correctly.
 * Added index to the ColumnToSheetBuilder class.
 * Added filename when uploading an attachment.
->>>>>>> 8a726244
 
 **1.0.1 (Mar 19, 2014)**
 * Fixed issue when refreshing an existing OAuth token.
